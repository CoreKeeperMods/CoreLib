--- conflicted
+++ resolved
@@ -51,14 +51,9 @@
 		<PackageReference Include="BepInEx.Core" Version="6.0.0-be*" PrivateAssets="all"/>
         <PackageReference Include="BepInEx.Unity.IL2CPP" Version="6.0.0-be*" PrivateAssets="all"/>
         <PackageReference Include="BepInEx.PluginInfoProps" Version="1.*" />
-<<<<<<< HEAD
-        <PackageReference Include="CoreKeeper.GameLibs" Version="0.4.8.*" />
+        <PackageReference Include="CoreKeeper.GameLibs" Version="0.5.*" />
         <PackageReference Include="Iced" Version="1.17.0" PrivateAssets="all"/>
 
         <PackageReference Include="Il2CppInterop.Runtime" Version="1.3.1" />
-=======
-        <PackageReference Include="CoreKeeper.GameLibs" Version="0.5.*" />
-        <PackageReference Include="Iced" Version="1.17.0" PrivateAssets="all"/> 
->>>>>>> 0dcdcc7f
 	</ItemGroup>
 </Project>