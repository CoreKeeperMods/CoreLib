--- conflicted
+++ resolved
@@ -16,11 +16,7 @@
     public const string NAME = "CoreLib";
     public const string VERSION = "1.2.0";
         
-<<<<<<< HEAD
-    public static readonly GameVersion buildFor = new GameVersion(0,4,8,"15db");
-=======
     public static readonly GameVersion buildFor = new GameVersion(0,5,0, 0, "9b96");
->>>>>>> 0dcdcc7f
     internal static HashSet<string> LoadedSubmodules;
     internal static APISubmoduleHandler submoduleHandler;
     internal static Harmony harmony;
